# DailyNews

DailyNews fetches recent headlines from the [GDELT](https://www.gdeltproject.org/) API,
summarises them using a small transformer model and optionally emails the
summary to you.

## Quick start

```bash
python3 -m venv .venv && source .venv/bin/activate
pip install -U pip
pip install -e .

# See available options
dailynews --help

# Fetch finance, economy and politics news for the last 8 hours
dailynews -t "finance,economy,politics" -h 8
<<<<<<< HEAD

# Fetch US English finance news
dailynews -t finance -r US -l en
=======
>>>>>>> 5697ca5e
```

The first run may download the summarisation model which can take a minute.

## Troubleshooting

- `ConnectionError`: check your internet connection.
- JSON shape changes: the GDELT API occasionally adds or removes fields.  The
  tool will log a warning and return no results.
- Token length warnings: summarisation input is truncated to ~1000 characters to
  avoid overflow.

## Scheduling on macOS

```bash
crontab -e
# Example line (adjust paths)
0 7 * * * /path/to/project/.venv/bin/dailynews -t "finance,economy,politics" -h 8 >> /path/to/project/dailynews.log 2>&1
```

An alternative is to use [`scripts/cron_example.sh`](scripts/cron_example.sh) to
activate the virtual environment before running the command.

## Optional email usage

```bash
cp examples/.env.example .env
# edit .env and export the variables
source .env
dailynews -e you@example.com
```

## Development

Run tests with:

```bash
pytest -q
```

Roadmap:

- Future mobile app (Kivy or small Flask API)
- Multi-language support
- Docker packaging<|MERGE_RESOLUTION|>--- conflicted
+++ resolved
@@ -16,12 +16,6 @@
 
 # Fetch finance, economy and politics news for the last 8 hours
 dailynews -t "finance,economy,politics" -h 8
-<<<<<<< HEAD
-
-# Fetch US English finance news
-dailynews -t finance -r US -l en
-=======
->>>>>>> 5697ca5e
 ```
 
 The first run may download the summarisation model which can take a minute.
