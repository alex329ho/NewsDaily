--- conflicted
+++ resolved
@@ -3,12 +3,8 @@
 DailyNews fetches recent headlines from the [GDELT](https://www.gdeltproject.org/) API,
 summarises them with the OpenRouter `x-ai/grok-4.1-fast` model, exposes a FastAPI
 backend for mobile clients, and optionally emails the summary to you.
-<<<<<<< HEAD
-
 > **Requires Python 3.10+** for structural pattern matching and typing features used
 > across the CLI, API service, and tests.
-=======
->>>>>>> ef287347
 
 ## Features
 
