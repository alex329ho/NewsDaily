--- conflicted
+++ resolved
@@ -21,11 +21,11 @@
             or ""
         ),
     }
-<<<<<<< HEAD
-    """
-=======
 
->>>>>>> 4ea67128
+
+def fetch_news(topics: list[str], hours: int, maxrecords: int = 75) -> list[dict]:
+    """Fetch articles about ``topics`` in the last ``hours`` hours.
+
     Returns a list of dictionaries with at least ``title``, ``url`` and ``desc``
     keys. In case of network errors or unexpected responses an empty list is
     returned and a warning is logged.
